#![allow(
    // `construct_runtime` can't de "fixed"
    clippy::large_enum_variant
)]
#![cfg_attr(not(feature = "std"), no_std)]
#![recursion_limit = "256"]

#[cfg(feature = "std")]
include!(concat!(env!("OUT_DIR"), "/wasm_binary.rs"));

extern crate alloc;

use alloc::{boxed::Box, vec::Vec};
use frame_support::{
    construct_runtime, parameter_types,
    traits::{KeyOwnerProofSystem, Randomness},
    weights::{
        constants::{BlockExecutionWeight, ExtrinsicBaseWeight, RocksDbWeight, WEIGHT_PER_SECOND},
        Weight,
    },
};
use frame_system::EnsureRoot;
use pallet_grandpa::{
    fg_primitives, AuthorityId as GrandpaId, AuthorityList as GrandpaAuthorityList,
};
use sp_api::impl_runtime_apis;
use sp_consensus_aura::sr25519::AuthorityId as AuraId;
use sp_core::{crypto::KeyTypeId, sr25519, OpaqueMetadata};
use sp_runtime::{
<<<<<<< HEAD
    create_runtime_str, impl_opaque_keys,
    traits::{BlakeTwo256, Block as BlockT, IdentityLookup, NumberFor, Saturating},
=======
    create_runtime_str, generic, impl_opaque_keys,
    traits::{
        BlakeTwo256, Block as BlockT, IdentifyAccount, IdentityLookup, NumberFor, Saturating,
        Verify,
    },
>>>>>>> cb6e5a71
    transaction_validity::{TransactionSource, TransactionValidity},
    ApplyExtrinsicResult, Perbill,
};
use sp_version::RuntimeVersion;
<<<<<<< HEAD
use vln_commons::{
    runtime::{
        AccountData, AccountId, Amount, Balance, BlockNumber, Hash, Hashing, Header, Index,
        Signature,
    },
    Asset, ProxyType,
};
=======
use vln_commons::Asset;

/// The address format for describing accounts
pub type Address = AccountId;

/// Some way of identifying an account on the chain.
pub type AccountId = <<Signature as Verify>::Signer as IdentifyAccount>::AccountId;

/// Signed version of Balance.
pub type Amount = i64;

/// Balance of an account.
pub type Balance = u64;

/// An index to a block.
pub type BlockNumber = u64;

/// The type for hashing blocks and tries.
pub type Hash = sp_core::H256;

/// The hashing algorithm used.
pub type Hashing = BlakeTwo256;

/// The header type.
pub type Header = generic::Header<BlockNumber, Hashing>;

/// The index type for storing how many extrinsics an account has signed.
pub type Index = u32;

/// Signature
pub type Signature = sr25519::Signature;

/// Digest item type.
pub type DigestItem = generic::DigestItem<Hash>;

/// Used by the CLI to to instantiate machinery that doesn't need to know
/// the specifics of the runtime.
pub mod opaque {
    use super::*;

    pub use sp_runtime::OpaqueExtrinsic as UncheckedExtrinsic;

    /// Opaque block header type.
    pub type Header = generic::Header<BlockNumber, BlakeTwo256>;
    /// Opaque block type.
    pub type Block = generic::Block<Header, UncheckedExtrinsic>;
    //// Opaque block identifier type.
    //pub type BlockId = generic::BlockId<Block>;

    impl_opaque_keys! {
        pub struct SessionKeys {
            pub aura: Aura,
            pub grandpa: Grandpa,
        }
    }
}
>>>>>>> cb6e5a71

pub const VERSION: RuntimeVersion = RuntimeVersion {
    apis: RUNTIME_API_VERSIONS,
    authoring_version: 1,
    impl_name: create_runtime_str!("vln-node"),
    impl_version: 1,
    spec_name: create_runtime_str!("vln-node"),
    spec_version: 1,
    transaction_version: 1,
};

const MILLISECS_PER_BLOCK: u64 = 6000;
const SLOT_DURATION: u64 = MILLISECS_PER_BLOCK;

/// Block type as expected by this runtime.
pub type Block = generic::Block<Header, UncheckedExtrinsic>;
/// A Block signed with a Justification
pub type SignedBlock = generic::SignedBlock<Block>;
/// BlockId type as expected by this runtime.
pub type BlockId = generic::BlockId<Block>;
/// The SignedExtension to the basic transaction logic.
pub type SignedExtra = (
    frame_system::CheckSpecVersion<Runtime>,
    frame_system::CheckTxVersion<Runtime>,
    frame_system::CheckGenesis<Runtime>,
    frame_system::CheckEra<Runtime>,
    frame_system::CheckNonce<Runtime>,
    frame_system::CheckWeight<Runtime>,
);
/// Extrinsic type that has already been checked.
pub type CheckedExtrinsic = generic::CheckedExtrinsic<AccountId, Call, SignedExtra>;
/// Unchecked extrinsic type as expected by this runtime.
type UncheckedExtrinsic = generic::UncheckedExtrinsic<Address, Call, Signature, SignedExtra>;
/// Executive: handles dispatch to the various modules.
type Executive = frame_executive::Executive<
    Runtime,
    Block,
    frame_system::ChainContext<Runtime>,
    Runtime,
    AllModules,
>;

parameter_types! {
    pub MaximumExtrinsicWeight: Weight = AvailableBlockRatio::get().saturating_sub(Perbill::from_percent(10)) * MaximumBlockWeight::get();
    pub const AvailableBlockRatio: Perbill = Perbill::from_percent(75);
    pub const BlockHashCount: BlockNumber = 2400;
    pub const ExistentialDeposit: u128 = 500;
    pub const MaxLocks: u32 = 50;
    /// We allow for 2 seconds of compute with a 6 second average block time.
    pub const MaximumBlockWeight: Weight = 2 * WEIGHT_PER_SECOND;
    /// Assume 10% of weight for average on_initialize calls.
    pub const MaximumBlockLength: u32 = 5 * 1024 * 1024;
    pub const MinimumPeriod: u64 = SLOT_DURATION / 2;
    pub const TransactionByteFee: Balance = 1;
    pub const Version: RuntimeVersion = VERSION;
}

// Create the runtime by composing the FRAME pallets that were previously configured.
construct_runtime!(
   pub enum Runtime
   where
        Block = Block,
        NodeBlock = opaque::Block,
        UncheckedExtrinsic = UncheckedExtrinsic
    {
        Aura: pallet_aura::{Config<T>, Inherent, Module},
        Grandpa: pallet_grandpa::{Call, Config, Event, Module, Storage},
        Liquidity: pallet_vln_liquidity::{Call, Event<T>, Module, Storage},
        LiquidityMembers: pallet_membership::{Call, Config<T>, Event<T>, Module},
        RandomnessCollectiveFlip: pallet_randomness_collective_flip::{Call, Module, Storage},
        Sudo: pallet_sudo::{Call, Config<T>, Event<T>, Module, Storage},
        System: frame_system::{Call, Config, Event<T>, Module, Storage},
        Timestamp: pallet_timestamp::{Call, Inherent, Module, Storage},
        Tokens: orml_tokens::{Call, Config<T>, Event<T>, Module, Storage},
        Proxy: pallet_proxy::{Call, Event<T>, Module, Storage}
    }
);

impl_runtime_apis! {
    impl sp_api::Core<Block> for Runtime {
        fn execute_block(block: Block) {
            Executive::execute_block(block)
        }

        fn initialize_block(header: &<Block as BlockT>::Header) {
            Executive::initialize_block(header)
        }

        fn version() -> RuntimeVersion {
            VERSION
        }
    }

    impl sp_api::Metadata<Block> for Runtime {
        fn metadata() -> OpaqueMetadata {
            Runtime::metadata().into()
        }
    }

    impl sp_block_builder::BlockBuilder<Block> for Runtime {
        fn apply_extrinsic(extrinsic: <Block as BlockT>::Extrinsic) -> ApplyExtrinsicResult {
            Executive::apply_extrinsic(extrinsic)
        }

        fn check_inherents(
            block: Block,
            data: sp_inherents::InherentData,
        ) -> sp_inherents::CheckInherentsResult {
            data.check_extrinsics(&block)
        }

        fn finalize_block() -> <Block as BlockT>::Header {
            Executive::finalize_block()
        }

        fn inherent_extrinsics(data: sp_inherents::InherentData) -> Vec<<Block as BlockT>::Extrinsic> {
            data.create_extrinsics()
        }

        fn random_seed() -> <Block as BlockT>::Hash {
            RandomnessCollectiveFlip::random_seed()
        }
    }

    impl sp_transaction_pool::runtime_api::TaggedTransactionQueue<Block> for Runtime {
        fn validate_transaction(
            source: TransactionSource,
            tx: <Block as BlockT>::Extrinsic,
        ) -> TransactionValidity {
            Executive::validate_transaction(source, tx)
        }
    }

    impl sp_offchain::OffchainWorkerApi<Block> for Runtime {
        fn offchain_worker(header: &<Block as BlockT>::Header) {
            Executive::offchain_worker(header)
        }
    }

    impl sp_consensus_aura::AuraApi<Block, AuraId> for Runtime {
        fn authorities() -> Vec<AuraId> {
            Aura::authorities()
        }

        fn slot_duration() -> u64 {
            Aura::slot_duration()
        }
    }

    impl sp_session::SessionKeys<Block> for Runtime {
        fn decode_session_keys(
            encoded: Vec<u8>,
        ) -> Option<Vec<(Vec<u8>, KeyTypeId)>> {
            opaque::SessionKeys::decode_into_raw_public_keys(&encoded)
        }

        fn generate_session_keys(seed: Option<Vec<u8>>) -> Vec<u8> {
            opaque::SessionKeys::generate(seed)
        }
    }

    impl fg_primitives::GrandpaApi<Block> for Runtime {
        fn generate_key_ownership_proof(
            _set_id: fg_primitives::SetId,
            _authority_id: GrandpaId,
        ) -> Option<fg_primitives::OpaqueKeyOwnershipProof> {
            // NOTE: this is the only implementation possible since we've
            // defined our key owner proof type as a bottom type (i.e. a type
            // with no values).
            None
        }

        fn grandpa_authorities() -> GrandpaAuthorityList {
            Grandpa::grandpa_authorities()
        }

        fn submit_report_equivocation_unsigned_extrinsic(
            _equivocation_proof: fg_primitives::EquivocationProof<
                <Block as BlockT>::Hash,
                NumberFor<Block>,
            >,
            _key_owner_proof: fg_primitives::OpaqueKeyOwnershipProof,
        ) -> Option<()> {
            None
        }
    }

    impl frame_system_rpc_runtime_api::AccountNonceApi<Block, AccountId, Index> for Runtime {
        fn account_nonce(account: AccountId) -> Index {
            System::account_nonce(account)
        }
    }

    #[cfg(feature = "runtime-benchmarks")]
    impl frame_benchmarking::Benchmark<Block> for Runtime {
        fn dispatch_benchmark(
            config: frame_benchmarking::BenchmarkConfig
        ) -> Result<Vec<frame_benchmarking::BenchmarkBatch>, sp_runtime::RuntimeString> {
            use frame_benchmarking::{Benchmarking, BenchmarkBatch, add_benchmark, TrackedStorageKey};

            use frame_system_benchmarking::Module as SystemBench;
            impl frame_system_benchmarking::Trait for Runtime {}

            let whitelist: Vec<TrackedStorageKey> = alloc::vec![
                // Block Number
                hex_literal::hex!("26aa394eea5630e07c48ae0c9558cef702a5c1b19ab7a04f536c519aca4983ac").to_vec().into(),
                // Total Issuance
                hex_literal::hex!("c2261276cc9d1f8598ea4b6a74b15c2f57c875e4cff74148e4628f264b974c80").to_vec().into(),
                // Execution Phase
                hex_literal::hex!("26aa394eea5630e07c48ae0c9558cef7ff553b5a9862a516939d82b3d3d8661a").to_vec().into(),
                // Event Count
                hex_literal::hex!("26aa394eea5630e07c48ae0c9558cef70a98fdbe9ce6c55837576c60c7af3850").to_vec().into(),
                // System Events
                hex_literal::hex!("26aa394eea5630e07c48ae0c9558cef780d41e5e16056765bc8461851072c9d7").to_vec().into(),
            ];

            let mut batches = Vec::<BenchmarkBatch>::new();
            let params = (&config, &whitelist);

            add_benchmark!(params, batches, frame_system, SystemBench::<Runtime>);
            add_benchmark!(params, batches, pallet_timestamp, Timestamp);
            add_benchmark!(params, batches, pallet_vln_liquidity, Liquidity);

            if batches.is_empty() { return Err("Benchmark not found for this pallet.".into()) }
            Ok(batches)
        }
    }
}

impl frame_system::Trait for Runtime {
    type AccountData = ();
    type AccountId = AccountId;
    /// Portion of the block weight that is available to all normal transactions.
    type AvailableBlockRatio = AvailableBlockRatio;
    /// The basic call filter to use in dispatchable.
    type BaseCallFilter = ();
    /// The weight of the overhead invoked on the block import process, independent of the
    /// extrinsics included in that block.
    type BlockExecutionWeight = BlockExecutionWeight;
    /// Maximum number of block number to block hash mappings to keep (oldest pruned first).
    type BlockHashCount = BlockHashCount;
    type BlockNumber = BlockNumber;
    /// The aggregated dispatch type that is available for extrinsics.
    type Call = Call;
    /// The weight of database operations that the runtime can invoke.
    type DbWeight = RocksDbWeight;
    /// The ubiquitous event type.
    type Event = Event;
    /// The base weight of any extrinsic processed by the runtime, independent of the
    /// logic of that extrinsic. (Signature verification, nonce increment, fee, etc...)
    type ExtrinsicBaseWeight = ExtrinsicBaseWeight;
    type Hash = Hash;
    type Hashing = Hashing;
    type Header = Header;
    type Index = Index;
    /// The lookup mechanism to get account ID from whatever is passed in dispatchers.
    type Lookup = IdentityLookup<AccountId>;
    /// Maximum size of all encoded transactions (in bytes) that are allowed in one block.
    type MaximumBlockLength = MaximumBlockLength;
    /// Maximum weight of each block.
    type MaximumBlockWeight = MaximumBlockWeight;
    /// The maximum weight that a single extrinsic of `Normal` dispatch class can have,
    /// idependent of the logic of that extrinsics. (Roughly max block weight - average on
    /// initialize cost).
    type MaximumExtrinsicWeight = MaximumExtrinsicWeight;
    /// What to do if an account is fully reaped from the system.
    type OnKilledAccount = ();
    /// What to do if a new account is created.
    type OnNewAccount = ();
    /// The ubiquitous origin type.
    type Origin = Origin;
    /// Converts a module to the index of the module in `construct_runtime!`.
    ///
    /// This type is being generated by `construct_runtime!`.
    type PalletInfo = PalletInfo;
    /// Weight information for the extrinsics of this pallet.
    type SystemWeightInfo = ();
    /// Version of the runtime.
    type Version = Version;
}

impl pallet_aura::Trait for Runtime {
    type AuthorityId = AuraId;
}

impl pallet_grandpa::Trait for Runtime {
    type Call = Call;

    type Event = Event;

    type HandleEquivocation = ();

    type KeyOwnerIdentification = <Self::KeyOwnerProofSystem as KeyOwnerProofSystem<(
        KeyTypeId,
        GrandpaId,
    )>>::IdentificationTuple;

    type KeyOwnerProof =
        <Self::KeyOwnerProofSystem as KeyOwnerProofSystem<(KeyTypeId, GrandpaId)>>::Proof;

    type KeyOwnerProofSystem = ();

    type WeightInfo = ();
}

impl pallet_timestamp::Trait for Runtime {
    type Moment = u64;
    type OnTimestampSet = Aura;
    type MinimumPeriod = MinimumPeriod;
    type WeightInfo = ();
}

impl pallet_sudo::Trait for Runtime {
    type Call = Call;
    type Event = Event;
}

impl pallet_membership::Trait for Runtime {
    type AddOrigin = EnsureRoot<AccountId>;
    type Event = Event;
    type MembershipChanged = ();
    type MembershipInitialized = ();
    type PrimeOrigin = EnsureRoot<AccountId>;
    type RemoveOrigin = EnsureRoot<AccountId>;
    type ResetOrigin = EnsureRoot<AccountId>;
    type SwapOrigin = EnsureRoot<AccountId>;
}

// Configure the pallet providers in pallets/providers.
impl pallet_vln_liquidity::Trait for Runtime {
    type Asset = orml_tokens::Module<Runtime>;
    type Collateral = orml_tokens::Module<Runtime>;
    type Event = Event;
    type WeightInfo = pallet_vln_liquidity::DefaultWeightInfo;
}

impl orml_tokens::Trait for Runtime {
    type Amount = Amount;
    type Balance = Balance;
    type CurrencyId = Asset;
    type Event = Event;
    type OnReceived = ();
    type WeightInfo = ();
}

<<<<<<< HEAD
parameter_types! {
    pub const ProxyDepositBase: Balance = 1;
    pub const ProxyDepositFactor: Balance = 1;
    pub const MaxProxies: u16 = 4;
    pub const MaxPending: u32 = 2;
    pub const AnnouncementDepositBase: Balance = 1;
    pub const AnnouncementDepositFactor: Balance = 1;
}
impl pallet_proxy::Trait for Runtime {
    type Event = Event;
    type Call = Call;
    type Currency = orml_tokens::CurrencyAdapter<Runtime, ()>;
    type ProxyType = ProxyType;
    type ProxyDepositBase = ProxyDepositBase;
    type ProxyDepositFactor = ProxyDepositFactor;
    type MaxProxies = MaxProxies;
    type WeightInfo = ();
    type CallHasher = BlakeTwo256;
    type MaxPending = MaxPending;
    type AnnouncementDepositBase = AnnouncementDepositBase;
    type AnnouncementDepositFactor = AnnouncementDepositFactor;
}

#[derive(Debug)]
pub struct OffchainAppCrypto;

impl frame_system::offchain::AppCrypto<AccountId, Signature> for OffchainAppCrypto {
    type GenericPublic = AccountId;
    type GenericSignature = Signature;
    type RuntimeAppPublic = pallet_vln_liquidity::Public;
}

=======
>>>>>>> cb6e5a71
/// The version information used to identify this runtime when compiled natively.
#[cfg(feature = "std")]
pub fn native_version() -> sp_version::NativeVersion {
    sp_version::NativeVersion {
        can_author_with: Default::default(),
        runtime_version: VERSION,
    }
}<|MERGE_RESOLUTION|>--- conflicted
+++ resolved
@@ -27,30 +27,17 @@
 use sp_consensus_aura::sr25519::AuthorityId as AuraId;
 use sp_core::{crypto::KeyTypeId, sr25519, OpaqueMetadata};
 use sp_runtime::{
-<<<<<<< HEAD
-    create_runtime_str, impl_opaque_keys,
-    traits::{BlakeTwo256, Block as BlockT, IdentityLookup, NumberFor, Saturating},
-=======
     create_runtime_str, generic, impl_opaque_keys,
     traits::{
         BlakeTwo256, Block as BlockT, IdentifyAccount, IdentityLookup, NumberFor, Saturating,
         Verify,
     },
->>>>>>> cb6e5a71
     transaction_validity::{TransactionSource, TransactionValidity},
     ApplyExtrinsicResult, Perbill,
 };
 use sp_version::RuntimeVersion;
-<<<<<<< HEAD
-use vln_commons::{
-    runtime::{
-        AccountData, AccountId, Amount, Balance, BlockNumber, Hash, Hashing, Header, Index,
-        Signature,
-    },
-    Asset, ProxyType,
-};
-=======
-use vln_commons::Asset;
+
+use vln_commons::{Asset, ProxyType};
 
 /// The address format for describing accounts
 pub type Address = AccountId;
@@ -106,7 +93,6 @@
         }
     }
 }
->>>>>>> cb6e5a71
 
 pub const VERSION: RuntimeVersion = RuntimeVersion {
     apis: RUNTIME_API_VERSIONS,
@@ -452,7 +438,6 @@
     type WeightInfo = ();
 }
 
-<<<<<<< HEAD
 parameter_types! {
     pub const ProxyDepositBase: Balance = 1;
     pub const ProxyDepositFactor: Balance = 1;
@@ -476,17 +461,6 @@
     type AnnouncementDepositFactor = AnnouncementDepositFactor;
 }
 
-#[derive(Debug)]
-pub struct OffchainAppCrypto;
-
-impl frame_system::offchain::AppCrypto<AccountId, Signature> for OffchainAppCrypto {
-    type GenericPublic = AccountId;
-    type GenericSignature = Signature;
-    type RuntimeAppPublic = pallet_vln_liquidity::Public;
-}
-
-=======
->>>>>>> cb6e5a71
 /// The version information used to identify this runtime when compiled natively.
 #[cfg(feature = "std")]
 pub fn native_version() -> sp_version::NativeVersion {
