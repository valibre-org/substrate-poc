--- conflicted
+++ resolved
@@ -58,12 +58,9 @@
 orml-traits = { git = "https://github.com/valibre-org/open-runtime-module-library", default-features = false }
 orml-oracle = { git = "https://github.com/valibre-org/open-runtime-module-library", default-features = false }
 pallet-proxy = { git = "https://github.com/paritytech/substrate", branch = "rococo-v1", default-features = false, version = '3.0.0' }
-<<<<<<< HEAD
 pallet-membership = { git = "https://github.com/paritytech/substrate", branch = "rococo-v1", default-features = false, version = '3.0.0' }
-=======
 orml-xtokens = { git = "https://github.com/open-web3-stack/open-runtime-module-library", default-features = false, version = "0.4.1-dev" }
 orml-xcm-support = { git = "https://github.com/open-web3-stack/open-runtime-module-library", default-features = false, version = "0.4.1-dev" }
->>>>>>> e93166c9
 
 # Local dependencies
 vln-primitives = { default-features = false, path = '../primitives' }
@@ -121,11 +118,8 @@
     'vln-backed-asset/std',
     'vln-human-swap/std',
     'vln-transfers/std',
-<<<<<<< HEAD
-	'pallet-membership/std'
-=======
+	'pallet-membership/std',
 	'orml-xtokens/std',
 	'orml-xcm-support/std'
->>>>>>> e93166c9
 ]
 standalone = []